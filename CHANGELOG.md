# Changelog

All notable changes to this project will be documented in this file.

The format is based on [Keep a Changelog](https://keepachangelog.com/en/1.0.0/),
and this project adheres to [Semantic Versioning](https://semver.org/spec/v2.0.0.html).

## Unreleased

<<<<<<< HEAD
### Added

- Add optional `output.localeCodesModule` config file setting which generates a
  TypeScript module that exports `sourceLocale`, `targetLocales`, and
  `allLocales` using the locale codes from your config file. Use for keeping
  your config file and client config in sync.
=======
### Changed

- When writing TypeScript, XLIFF, and XLB files, parent directories will now be
  created automatically, instead of erroring.
>>>>>>> d8ce3aa3

## [0.3.0] - 2020-08-25

### Changed

- **[BREAKING]** The `msg` function has moved from the generated `localization.ts`
  module to the static `lit-localize` module. `localization.ts` is no longer
  generated, and all of its exports have been replaced by a substantially
  different API (see the README).

- **[BREAKING]** The initial locale is no longer automatically initialized from the
  `locale` URL parameter. Initializing/changing locales is now user-controlled.

- **[BREAKING]** The `tsOut` config file option is replaced by the new `output`
  object, with `mode: "runtime"|"transform"`.

### Added

- Add `transform` output mode, which emits an entire copy of the program in each
  locale, where all `msg` calls have been replaced with the raw translated
  template for that locale.

- Add `configureLocalization` function, which returns a `setLocale` and `getLocale`
  object.

- Add `lit-localize-status` event, which is dispatched to `window` whenever a
  locale change starts, completes, or fails.

- Add `Localized` mixin for `LitElement` components, which automatically
  re-renders whenever the locale changes in `runtime` mode.

### Fixed

- Fix incorrect JSON schema error about `targetLocales` field not being a
  `string[]`.

- Fix bug where `html` templates could not contain `<!-- comments -->`. HTML
  comments are now preserved as placeholders, similar to other HTML markup.

## [0.2.3] - 2020-05-13

- Fix missing `<xliff>` element in XLIFF output.
- Formatting change to XML output (e.g. fewer line breaks).

## [0.2.2] - 2020-05-13

- Fix incorrect path resolution when loading XLB files.
- Fix errors relating to prettier xml plugin resolution.

## [0.2.1] - 2020-05-13

- Add missing dependencies (`fs-extra`, `typescript`, `prettier`).

## [0.2.0] - 2020-05-13

- Add support for the XLIFF localization interchange format:
  https://docs.oasis-open.org/xliff/v1.2/os/xliff-core.html

- [BREAKING] Replaced `xlbDir` config file property with `interchange` property.
  The interchange format is set with `interchange.format` (currently `xliff` or
  `xlb`), and other format-specific configuration is set in that object.

- Fix code generation bug where having more than one `targetLocale` would
  compile to invalid TypeScript (extra commas).

- Disable eslint warnings about camelcase for locale module imports like
  `zh_CN.ts`.

## [0.1.2] - 2020-05-09

- Add support for variables:

  ```typescript
  msg(
    'hello',
    (url: string, name: string) =>
      html`Hello ${name}, click <a href="${url}">here</a>!`,
    'World',
    'https://www.example.com/'
  );
  ```

## [0.1.1] - 2020-05-05

- Interpret paths as relative to the location of the config file, instead of
  relative to the current working directory.

- Move `@types` packages from `dependencies` to `devDependencies` if they aren't
  part of any API. In particular, this fixes an error where any package that depended
  on `lit-localize` would need to add `DOM` to their TypeScript `lib` settings for
  compatibility with `@types/xmldom`.

- Publish `.d.ts` files.

## [0.1.0] - 2020-05-05

- Initial release of `lit-localize`.<|MERGE_RESOLUTION|>--- conflicted
+++ resolved
@@ -7,19 +7,17 @@
 
 ## Unreleased
 
-<<<<<<< HEAD
 ### Added
 
 - Add optional `output.localeCodesModule` config file setting which generates a
   TypeScript module that exports `sourceLocale`, `targetLocales`, and
   `allLocales` using the locale codes from your config file. Use for keeping
   your config file and client config in sync.
-=======
+
 ### Changed
 
 - When writing TypeScript, XLIFF, and XLB files, parent directories will now be
   created automatically, instead of erroring.
->>>>>>> d8ce3aa3
 
 ## [0.3.0] - 2020-08-25
 
