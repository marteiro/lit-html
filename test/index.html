<!doctype html>
<html>
  <head>
<<<<<<< HEAD
    <script src="./test-utils/wct-browser-config.js"></script>
    <script src="../node_modules/wct-browser-legacy/browser.js"></script>
=======
    <script src="../node_modules/mocha/mocha.js"></script>
    <script src="../node_modules/chai/chai.js"></script>
    <script src="../node_modules/wct-mocha/wct-mocha.js"></script>
>>>>>>> 881c25a2
    <script src="../node_modules/@webcomponents/webcomponentsjs/webcomponents-bundle.js"></script>
  </head>
  <body>
    <script type="module" src="./lit-html_test.js"></script>
    <script type="module" src="./lib/template-result_test.js"></script>
    <script type="module" src="./lib/template_test.js"></script>
    <script type="module" src="./lib/template-factory_test.js"></script>
    <script type="module" src="./lib/render_test.js"></script>
    <script type="module" src="./lib/parts_test.js"></script>
    <script type="module" src="./lib/modify-template_test.js"></script>
    <script type="module" src="./directives/async-append_test.js"></script>
    <script type="module" src="./directives/async-replace_test.js"></script>
    <script type="module" src="./directives/guard_test.js"></script>
    <script type="module" src="./directives/if-defined_test.js"></script>
    <script type="module" src="./directives/repeat_test.js"></script>
    <script type="module" src="./directives/until_test.js"></script>
    <script type="module" src="./directives/unsafe-html_test.js"></script>
    <script type="module" src="./directives/when_test.js"></script>
    <script type="module" src="./directives/classMap_test.js"></script>
    <script type="module" src="./directives/styleMap_test.js"></script>
    <script>
      WCT.loadSuites([
        'shady.html',
        'shady.html?shadydom=true',
        'shady.html?shadydom=true&shimcssproperties=true',
        'shady-apply.html',
        'shady-apply.html?shadydom=true',
        'shady-apply.html?shadydom=true&shimcssproperties=true',
      ]);
    </script>
  </body>
</html><|MERGE_RESOLUTION|>--- conflicted
+++ resolved
@@ -1,14 +1,9 @@
 <!doctype html>
 <html>
   <head>
-<<<<<<< HEAD
-    <script src="./test-utils/wct-browser-config.js"></script>
-    <script src="../node_modules/wct-browser-legacy/browser.js"></script>
-=======
     <script src="../node_modules/mocha/mocha.js"></script>
     <script src="../node_modules/chai/chai.js"></script>
     <script src="../node_modules/wct-mocha/wct-mocha.js"></script>
->>>>>>> 881c25a2
     <script src="../node_modules/@webcomponents/webcomponentsjs/webcomponents-bundle.js"></script>
   </head>
   <body>
